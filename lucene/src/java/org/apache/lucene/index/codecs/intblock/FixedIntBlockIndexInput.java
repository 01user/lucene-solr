--- conflicted
+++ resolved
@@ -24,11 +24,8 @@
 import java.io.IOException;
 
 import org.apache.lucene.index.codecs.sep.IntIndexInput;
-<<<<<<< HEAD
 import org.apache.lucene.index.BulkPostingsEnum;
-=======
 import org.apache.lucene.store.DataInput;
->>>>>>> 1a0f7877
 import org.apache.lucene.store.IndexInput;
 
 /** Abstract base class that reads fixed-size blocks of ints
@@ -148,13 +145,9 @@
 
     // This is used when reading skip data:
     @Override
-<<<<<<< HEAD
-    public void read(final IndexInput indexIn, final boolean absolute) throws IOException {
+    public void read(final DataInput indexIn, final boolean absolute) throws IOException {
       // nocommit -- somehow we should share the "upto" for
       // doc & freq since they will always be "in sync"
-=======
-    public void read(final DataInput indexIn, final boolean absolute) throws IOException {
->>>>>>> 1a0f7877
       if (absolute) {
         fp = indexIn.readVLong();
         upto = indexIn.readVInt();
@@ -213,17 +206,10 @@
       other.upto = upto;
       return other;
     }
-<<<<<<< HEAD
 
     @Override
     public String toString() {
       return "FixedBlockIndex(fp=" + fp + " offset=" + upto + ")";
-=======
-    
-    @Override
-    public String toString() {
-      return "fp=" + fp + " upto=" + upto;
->>>>>>> 1a0f7877
     }
   }
 }