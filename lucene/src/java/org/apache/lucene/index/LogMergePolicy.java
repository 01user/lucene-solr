--- conflicted
+++ resolved
@@ -361,11 +361,6 @@
       return null;
     }
 
-<<<<<<< HEAD
-    // TODO: handle non-contiguous merge case differently?
-
-=======
->>>>>>> 7d236abb
     // Find the newest (rightmost) segment that needs to
     // be optimized (other segments may have been flushed
     // since optimize started):
