--- conflicted
+++ resolved
@@ -238,43 +238,6 @@
     public int advance(int target) throws IOException {
       return in.advance(target);
     }
-<<<<<<< HEAD
-=======
-
-    @Override
-    public long cost() {
-      return in.cost();
-    }
-  }
-
-  /** Base class for filtering {@link DocsAndPositionsEnum} implementations. */
-  public static class FilterDocsAndPositionsEnum extends DocsAndPositionsEnum {
-    /** The underlying DocsAndPositionsEnum instance. */
-    protected final DocsAndPositionsEnum in;
-
-    /**
-     * Create a new FilterDocsAndPositionsEnum
-     * @param in the underlying DocsAndPositionsEnum instance.
-     */
-    public FilterDocsAndPositionsEnum(DocsAndPositionsEnum in) {
-      this.in = in;
-    }
-
-    @Override
-    public AttributeSource attributes() {
-      return in.attributes();
-    }
-
-    @Override
-    public int docID() {
-      return in.docID();
-    }
-
-    @Override
-    public int freq() throws IOException {
-      return in.freq();
-    }
->>>>>>> 9c47892d
 
     @Override
     public int nextPosition() throws IOException {
