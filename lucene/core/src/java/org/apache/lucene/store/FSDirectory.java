package org.apache.lucene.store;

/*
 * Licensed to the Apache Software Foundation (ASF) under one or more
 * contributor license agreements.  See the NOTICE file distributed with
 * this work for additional information regarding copyright ownership.
 * The ASF licenses this file to You under the Apache License, Version 2.0
 * (the "License"); you may not use this file except in compliance with
 * the License.  You may obtain a copy of the License at
 *
 *     http://www.apache.org/licenses/LICENSE-2.0
 *
 * Unless required by applicable law or agreed to in writing, software
 * distributed under the License is distributed on an "AS IS" BASIS,
 * WITHOUT WARRANTIES OR CONDITIONS OF ANY KIND, either express or implied.
 * See the License for the specific language governing permissions and
 * limitations under the License.
 */

import java.io.FileNotFoundException;
import java.io.FilterOutputStream;
import java.io.IOException;
import java.nio.channels.ClosedChannelException; // javadoc @link
import java.nio.file.DirectoryStream;
import java.nio.file.FileAlreadyExistsException;
import java.nio.file.Files;
import java.nio.file.NoSuchFileException;
import java.nio.file.OpenOption;
import java.nio.file.Path;
import java.nio.file.StandardCopyOption;
import java.nio.file.StandardOpenOption;
import java.util.ArrayList;
import java.util.Arrays;
import java.util.Collection;
import java.util.Collections;
import java.util.HashSet;
import java.util.List;
import java.util.Set;
import java.util.concurrent.ConcurrentHashMap;
import java.util.concurrent.Future;
import java.util.concurrent.atomic.AtomicInteger;
import java.util.concurrent.atomic.AtomicLong;

import org.apache.lucene.index.IndexFileNames;
import org.apache.lucene.util.Constants;
import org.apache.lucene.util.IOUtils;

/**
 * Base class for Directory implementations that store index
 * files in the file system.  
 * <a name="subclasses"></a>
 * There are currently three core
 * subclasses:
 *
 * <ul>
 *
 *  <li>{@link SimpleFSDirectory} is a straightforward
 *       implementation using Files.newByteChannel.
 *       However, it has poor concurrent performance
 *       (multiple threads will bottleneck) as it
 *       synchronizes when multiple threads read from the
 *       same file.
 *
 *  <li>{@link NIOFSDirectory} uses java.nio's
 *       FileChannel's positional io when reading to avoid
 *       synchronization when reading from the same file.
 *       Unfortunately, due to a Windows-only <a
 *       href="http://bugs.sun.com/bugdatabase/view_bug.do?bug_id=6265734">Sun
 *       JRE bug</a> this is a poor choice for Windows, but
 *       on all other platforms this is the preferred
 *       choice. Applications using {@link Thread#interrupt()} or
 *       {@link Future#cancel(boolean)} should use
 *       {@code RAFDirectory} instead. See {@link NIOFSDirectory} java doc
 *       for details.
 *        
 *  <li>{@link MMapDirectory} uses memory-mapped IO when
 *       reading. This is a good choice if you have plenty
 *       of virtual memory relative to your index size, eg
 *       if you are running on a 64 bit JRE, or you are
 *       running on a 32 bit JRE but your index sizes are
 *       small enough to fit into the virtual memory space.
 *       Java has currently the limitation of not being able to
 *       unmap files from user code. The files are unmapped, when GC
 *       releases the byte buffers. Due to
 *       <a href="http://bugs.sun.com/bugdatabase/view_bug.do?bug_id=4724038">
 *       this bug</a> in Sun's JRE, MMapDirectory's {@link IndexInput#close}
 *       is unable to close the underlying OS file handle. Only when
 *       GC finally collects the underlying objects, which could be
 *       quite some time later, will the file handle be closed.
 *       This will consume additional transient disk usage: on Windows,
 *       attempts to delete or overwrite the files will result in an
 *       exception; on other platforms, which typically have a &quot;delete on
 *       last close&quot; semantics, while such operations will succeed, the bytes
 *       are still consuming space on disk.  For many applications this
 *       limitation is not a problem (e.g. if you have plenty of disk space,
 *       and you don't rely on overwriting files on Windows) but it's still
 *       an important limitation to be aware of. This class supplies a
 *       (possibly dangerous) workaround mentioned in the bug report,
 *       which may fail on non-Sun JVMs.
 * </ul>
 *
 * <p>Unfortunately, because of system peculiarities, there is
 * no single overall best implementation.  Therefore, we've
 * added the {@link #open} method, to allow Lucene to choose
 * the best FSDirectory implementation given your
 * environment, and the known limitations of each
 * implementation.  For users who have no reason to prefer a
 * specific implementation, it's best to simply use {@link
 * #open}.  For all others, you should instantiate the
 * desired implementation directly.
 *
 * <p><b>NOTE:</b> Accessing one of the above subclasses either directly or
 * indirectly from a thread while it's interrupted can close the
 * underlying channel immediately if at the same time the thread is
 * blocked on IO. The channel will remain closed and subsequent access
 * to the index will throw a {@link ClosedChannelException}.
 * Applications using {@link Thread#interrupt()} or
 * {@link Future#cancel(boolean)} should use the slower legacy
 * {@code RAFDirectory} from the {@code misc} Lucene module instead.
 *
 * <p>The locking implementation is by default {@link
 * NativeFSLockFactory}, but can be changed by
 * passing in a custom {@link LockFactory} instance.
 *
 * @see Directory
 */
public abstract class FSDirectory extends BaseDirectory {

  protected final Path directory; // The underlying filesystem directory

  /** Maps files that we are trying to delete (or we tried already but failed)
   *  before attempting to delete that key. */
  private final Set<String> pendingDeletes = Collections.newSetFromMap(new ConcurrentHashMap<String,Boolean>());

  private final AtomicInteger opsSinceLastDelete = new AtomicInteger();

  /** Used to generate temp file names in {@link #createTempOutput}. */
  private final AtomicLong nextTempFileCounter = new AtomicLong();

  /** Create a new FSDirectory for the named location (ctor for subclasses).
   * The directory is created at the named location if it does not yet exist.
   * 
   * <p>{@code FSDirectory} resolves the given Path to a canonical /
   * real path to ensure it can correctly lock the index directory and no other process
   * can interfere with changing possible symlinks to the index directory inbetween.
   * If you want to use symlinks and change them dynamically, close all
   * {@code IndexWriters} and create a new {@code FSDirecory} instance.
   * @param path the path of the directory
   * @param lockFactory the lock factory to use, or null for the default
   * ({@link NativeFSLockFactory});
   * @throws IOException if there is a low-level I/O error
   */
  protected FSDirectory(Path path, LockFactory lockFactory) throws IOException {
    super(lockFactory);
    // If only read access is permitted, createDirectories fails even if the directory already exists.
    if (!Files.isDirectory(path)) {
      Files.createDirectories(path);  // create directory, if it doesn't exist
    }
    directory = path.toRealPath();
  }

  /** Creates an FSDirectory instance, trying to pick the
   *  best implementation given the current environment.
   *  The directory returned uses the {@link NativeFSLockFactory}.
   *  The directory is created at the named location if it does not yet exist.
   * 
   * <p>{@code FSDirectory} resolves the given Path when calling this method to a canonical /
   * real path to ensure it can correctly lock the index directory and no other process
   * can interfere with changing possible symlinks to the index directory inbetween.
   * If you want to use symlinks and change them dynamically, close all
   * {@code IndexWriters} and create a new {@code FSDirecory} instance.
   *
   *  <p>Currently this returns {@link MMapDirectory} for Linux, MacOSX, Solaris,
   *  and Windows 64-bit JREs, {@link NIOFSDirectory} for other
   *  non-Windows JREs, and {@link SimpleFSDirectory} for other
   *  JREs on Windows. It is highly recommended that you consult the
   *  implementation's documentation for your platform before
   *  using this method.
   *
   * <p><b>NOTE</b>: this method may suddenly change which
   * implementation is returned from release to release, in
   * the event that higher performance defaults become
   * possible; if the precise implementation is important to
   * your application, please instantiate it directly,
   * instead. For optimal performance you should consider using
   * {@link MMapDirectory} on 64 bit JVMs.
   *
   * <p>See <a href="#subclasses">above</a> */
  public static FSDirectory open(Path path) throws IOException {
    return open(path, FSLockFactory.getDefault());
  }

  /** Just like {@link #open(Path)}, but allows you to
   *  also specify a custom {@link LockFactory}. */
  public static FSDirectory open(Path path, LockFactory lockFactory) throws IOException {
    if (Constants.JRE_IS_64BIT && MMapDirectory.UNMAP_SUPPORTED) {
      return new MMapDirectory(path, lockFactory);
    } else if (Constants.WINDOWS) {
      return new SimpleFSDirectory(path, lockFactory);
    } else {
      return new NIOFSDirectory(path, lockFactory);
    }
  }

  /** Lists all files (including subdirectories) in the directory.
   *
   *  @throws IOException if there was an I/O error during listing */
  public static String[] listAll(Path dir) throws IOException {
    return listAll(dir, null);
  }

  private static String[] listAll(Path dir, Set<String> skipNames) throws IOException {
    List<String> entries = new ArrayList<>();
    
    try (DirectoryStream<Path> stream = Files.newDirectoryStream(dir)) {
      for (Path path : stream) {
        String name = path.getFileName().toString();
        if (skipNames != null && skipNames.contains(name) == false) {
          entries.add(name);
        }
      }
    }
    
    String[] array = entries.toArray(new String[entries.size()]);

    // Don't let filesystem specifics leak out of this abstraction:
    Arrays.sort(array);

    return array;
  }

  @Override
  public String[] listAll() throws IOException {
    ensureOpen();
    return listAll(directory, pendingDeletes);
  }

  @Override
  public long fileLength(String name) throws IOException {
    ensureOpen();
    return Files.size(directory.resolve(name));
  }

  @Override
  public IndexOutput createOutput(String name, IOContext context) throws IOException {
    ensureOpen();
<<<<<<< HEAD

    // If this file was pending delete, we are now bringing it back to life:
    pendingDeletes.remove(name);
    maybeDeletePendingFiles();
=======
>>>>>>> 732b8fb3
    return new FSIndexOutput(name);
  }

  @Override
  public IndexOutput createTempOutput(String prefix, String suffix, IOContext context) throws IOException {
    ensureOpen();
    maybeDeletePendingFiles();
    while (true) {
      try {
        String name = IndexFileNames.segmentFileName(prefix, suffix + "_" + Long.toString(nextTempFileCounter.getAndIncrement(), Character.MAX_RADIX), "tmp");
        if (pendingDeletes.contains(name)) {
          continue;
        }
        return new FSIndexOutput(name,
                                 StandardOpenOption.CREATE, StandardOpenOption.WRITE, StandardOpenOption.CREATE_NEW);
      } catch (FileAlreadyExistsException faee) {
        // Retry with next incremented name
      }
    }
  }

<<<<<<< HEAD
  protected void ensureCanRead(String name) throws IOException {
    maybeDeletePendingFiles();
    if (pendingDeletes.contains(name)) {
      throw new NoSuchFileException("file \"" + name + "\" is pending delete and cannot be opened for read");
    }
  }

=======
>>>>>>> 732b8fb3
  @Override
  public void sync(Collection<String> names) throws IOException {
    ensureOpen();
    maybeDeletePendingFiles();

    for (String name : names) {
      fsync(name);
    }
  }
  
  @Override
  public void renameFile(String source, String dest) throws IOException {
    ensureOpen();
    maybeDeletePendingFiles();
    Files.move(directory.resolve(source), directory.resolve(dest), StandardCopyOption.ATOMIC_MOVE);
    // TODO: should we move directory fsync to a separate 'syncMetadata' method?
    // for example, to improve listCommits(), IndexFileDeleter could also call that after deleting segments_Ns
    IOUtils.fsync(directory, true);
  }

  @Override
  public synchronized void close() throws IOException {
    isOpen = false;
    maybeDeletePendingFiles();
  }

  /** @return the underlying filesystem directory */
  public Path getDirectory() {
    ensureOpen();
    return directory;
  }

  @Override
  public String toString() {
    return this.getClass().getSimpleName() + "@" + directory + " lockFactory=" + lockFactory;
  }

  protected void fsync(String name) throws IOException {
    IOUtils.fsync(directory.resolve(name), false);
  }

  @Override
  public void deleteFile(String name) throws IOException {  
    if (pendingDeletes.contains(name)) {
      throw new NoSuchFileException("file \"" + name + "\" is already pending delete");
    }
    privateDeleteFile(name);
  }

  /** Tries to delete any pending deleted files, and returns true if
   *  there are still files that could not be deleted. */
  public boolean checkPendingDeletions() throws IOException {
    deletePendingFiles();
    return pendingDeletes.isEmpty() == false;
  }

  /** Try to delete any pending files that we had previously tried to delete but failed
   *  because we are on Windows and the files were still held open. */
  public void deletePendingFiles() throws IOException {

    // TODO: we could fix IndexInputs from FSDirectory subclasses to call this when they are closed?

    // Clone the set since we mutate it in privateDeleteFile:
    for(String name : new HashSet<>(pendingDeletes)) {
      privateDeleteFile(name);
    }
  }

  private void maybeDeletePendingFiles() throws IOException {
    if (pendingDeletes.isEmpty() == false) {
      // This is a silly heuristic to try to avoid O(N^2), where N = number of files pending deletion, behavior:
      int count = opsSinceLastDelete.incrementAndGet();
      if (count >= pendingDeletes.size()) {
        opsSinceLastDelete.addAndGet(-count);
        deletePendingFiles();
      }
    }
  }

  private void privateDeleteFile(String name) throws IOException {
    try {
      Files.delete(directory.resolve(name));
      pendingDeletes.remove(name);
    } catch (NoSuchFileException | FileNotFoundException e) {
      // We were asked to delete a non-existent file:
      pendingDeletes.remove(name);
      throw e;
    } catch (IOException ioe) {
      // On windows, a file delete can fail because there's still an open
      // file handle against it.  We record this in pendingDeletes and
      // try again later.

      // TODO: this is hacky/lenient (we don't know which IOException this is), and
      // it should only happen on filesystems that can do this, so really we should
      // move this logic to WindowsDirectory or something

      // TODO: can/should we do if (Constants.WINDOWS) here, else throw the exc?
      // but what about a Linux box with a CIFS mount?
      pendingDeletes.add(name);
    }
  }

  final class FSIndexOutput extends OutputStreamIndexOutput {
    /**
     * The maximum chunk size is 8192 bytes, because file channel mallocs
     * a native buffer outside of stack if the write buffer size is larger.
     */
    static final int CHUNK_SIZE = 8192;
    
    public FSIndexOutput(String name) throws IOException {
      this(name, StandardOpenOption.CREATE, StandardOpenOption.TRUNCATE_EXISTING, StandardOpenOption.WRITE);
    }

    FSIndexOutput(String name, OpenOption... options) throws IOException {
      super("FSIndexOutput(path=\"" + directory.resolve(name) + "\")", name, new FilterOutputStream(Files.newOutputStream(directory.resolve(name), options)) {
        // This implementation ensures, that we never write more than CHUNK_SIZE bytes:
        @Override
        public void write(byte[] b, int offset, int length) throws IOException {
          while (length > 0) {
            final int chunk = Math.min(length, CHUNK_SIZE);
            out.write(b, offset, chunk);
            length -= chunk;
            offset += chunk;
          }
        }
      }, CHUNK_SIZE);
    }
  }
}<|MERGE_RESOLUTION|>--- conflicted
+++ resolved
@@ -244,13 +244,10 @@
   @Override
   public IndexOutput createOutput(String name, IOContext context) throws IOException {
     ensureOpen();
-<<<<<<< HEAD
 
     // If this file was pending delete, we are now bringing it back to life:
     pendingDeletes.remove(name);
     maybeDeletePendingFiles();
-=======
->>>>>>> 732b8fb3
     return new FSIndexOutput(name);
   }
 
@@ -272,16 +269,12 @@
     }
   }
 
-<<<<<<< HEAD
   protected void ensureCanRead(String name) throws IOException {
-    maybeDeletePendingFiles();
     if (pendingDeletes.contains(name)) {
       throw new NoSuchFileException("file \"" + name + "\" is pending delete and cannot be opened for read");
     }
   }
 
-=======
->>>>>>> 732b8fb3
   @Override
   public void sync(Collection<String> names) throws IOException {
     ensureOpen();
