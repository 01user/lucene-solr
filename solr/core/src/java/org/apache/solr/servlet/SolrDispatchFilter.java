--- conflicted
+++ resolved
@@ -35,7 +35,6 @@
 import java.util.regex.Matcher;
 import java.util.regex.Pattern;
 
-<<<<<<< HEAD
 import com.codahale.metrics.jvm.ClassLoadingGaugeSet;
 import com.codahale.metrics.jvm.GarbageCollectorMetricSet;
 import com.codahale.metrics.jvm.MemoryUsageGaugeSet;
@@ -45,7 +44,6 @@
 import io.opentracing.SpanContext;
 import io.opentracing.Tracer;
 import io.opentracing.tag.Tags;
-=======
 import javax.servlet.FilterChain;
 import javax.servlet.FilterConfig;
 import javax.servlet.ReadListener;
@@ -61,7 +59,6 @@
 import javax.servlet.http.HttpServletResponse;
 import javax.servlet.http.HttpServletResponseWrapper;
 
->>>>>>> fe17c813
 import org.apache.commons.io.FileCleaningTracker;
 import org.apache.commons.lang3.StringUtils;
 import org.apache.http.client.HttpClient;
@@ -93,11 +90,6 @@
 import org.slf4j.Logger;
 import org.slf4j.LoggerFactory;
 
-import com.codahale.metrics.jvm.ClassLoadingGaugeSet;
-import com.codahale.metrics.jvm.GarbageCollectorMetricSet;
-import com.codahale.metrics.jvm.MemoryUsageGaugeSet;
-import com.codahale.metrics.jvm.ThreadStatesGaugeSet;
-
 /**
  * This filter looks at the incoming URL maps them to handlers defined in solrconfig.xml
  *
@@ -185,17 +177,10 @@
         extraProperties = new Properties();
 
       String solrHome = (String) config.getServletContext().getAttribute(SOLRHOME_ATTRIBUTE);
-<<<<<<< HEAD
       final Path solrHomePath = solrHome == null ? SolrResourceLoader.locateSolrHome() : Paths.get(solrHome);
       coresInit = createCoreContainer(solrHomePath, extraProperties);
       SolrResourceLoader.ensureUserFilesDataDir(solrHomePath);
       SolrResourceLoader.ensureBlobsDir(solrHomePath);
-=======
-
-      coresInit = createCoreContainer(solrHome == null ? SolrResourceLoader.locateSolrHome() : Paths.get(solrHome),
-                                       extraProperties);
-      
->>>>>>> fe17c813
       this.httpClient = coresInit.getUpdateShardHandler().getDefaultHttpClient();
       setupJvmMetrics(coresInit);
       log.debug("user.dir=" + System.getProperty("user.dir"));
