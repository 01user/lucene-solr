--- conflicted
+++ resolved
@@ -679,11 +679,7 @@
 
   public static void checkInCores(CoreContainer cc, String... nameCheck) {
     Collection<String> loadedNames = cc.getLoadedCoreNames();
-<<<<<<< HEAD
-
-=======
-    
->>>>>>> ea79c668
+    
     assertEquals("There whould be exactly as many loaded cores as loaded names returned. ", 
         loadedNames.size(), nameCheck.length);
     
